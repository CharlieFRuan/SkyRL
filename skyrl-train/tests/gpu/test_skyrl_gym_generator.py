"""
uv run --extra dev --extra vllm --isolated pytest tests/gpu/test_skyrl_gym_generator.py
"""

import os
import pytest
import ray
from transformers import AutoTokenizer
from skyrl_train.inference_engines.ray_wrapped_inference_engine import create_ray_wrapped_inference_engines
from skyrl_train.inference_engines.inference_engine_client import InferenceEngineClient
from skyrl_train.inference_engines.utils import get_sampling_params_for_backend
from skyrl_train.generators.skyrl_gym_generator import SkyRLGymGenerator
from skyrl_train.generators.base import GeneratorInput
from tests.gpu.utils import Timer, get_test_generator_input
from omegaconf import DictConfig
from skyrl_train.utils.utils import initialize_ray
from skyrl_gym.envs import register
from skyrl_gym.envs.base_text_env import BaseTextEnv, BaseTextEnvStepOutput
from typing import Any, Dict
import hydra
from skyrl_train.entrypoints.main_base import config_dir


def get_test_actor_config() -> DictConfig:
    """Get base config with test-specific overrides."""
    with hydra.initialize_config_dir(config_dir=config_dir):
        cfg = hydra.compose(config_name="ppo_base_config")
        cfg.generator.backend = "vllm"

        return cfg


# Setup for formatting tests
class TestEnv(BaseTextEnv):
    def __init__(self, env_config: DictConfig, extras: Dict[str, Any] = {}):
        super().__init__()
        self.max_turns = 3

    def init(self, prompt):
        return prompt, {}

    def step(self, action: str):
        self.turns += 1
        done = self.turns >= self.max_turns
        return BaseTextEnvStepOutput(
            observations=[{"role": "user", "content": f"turn {self.turns}"}] if not done else [],
            reward=0,
            done=done,
            metadata={},
        )


register(
    id="test_env",
    entry_point="tests.gpu.test_skyrl_gym_generator:TestEnv",
)

MODEL_TO_GENERATION_PROMPT = {
    "Qwen/Qwen2.5-0.5B-Instruct": "<|im_start|>assistant\n",
    "unsloth/Llama-3.2-1B-Instruct": "<|start_header_id|>assistant<|end_header_id|>\n\n",
    "Qwen/Qwen3-0.6B": "<|im_start|>assistant\n",
}


async def run_generator_end_to_end(
    use_async_engine,
    batched,
    n_samples_per_prompt,
    num_inference_engines,
    tensor_parallel_size,
    model="Qwen/Qwen2.5-1.5B-Instruct",
    max_prompt_length=512,
    max_input_length=2048,
    max_generate_length=1024,
    data_path=os.path.expanduser("~/data/gsm8k/validation.parquet"),
    env_class="gsm8k",
    num_prompts=2,
    max_turns=1,
    use_conversation_multi_turn=True,
    max_env_workers=10,
):
    """
    End to end generator test - requires minimum 2 GPUs
    """
    tokenizer = AutoTokenizer.from_pretrained(model)
    # Create a mock generator config
    generator_cfg = DictConfig(
        {
            "sampling_params": {"max_generate_length": max_generate_length},
            "max_input_length": max_input_length,
            "batched": batched,
            "max_turns": max_turns,
            "zero_reward_on_non_stop": False,
            "use_conversation_multi_turn": use_conversation_multi_turn,
        }
    )

    inference_engine_client = InferenceEngineClient(
        create_ray_wrapped_inference_engines(
            num_inference_engines=num_inference_engines,
            tensor_parallel_size=tensor_parallel_size,
            model_dtype="bfloat16",
            pretrain=model,
            seed=42,
            vllm_v1_disable_multiproc=True,
            enable_prefix_caching=True,
            enforce_eager=True,
            max_model_len=max_input_length + max_generate_length,
            shared_pg=None,
            gpu_memory_utilization=0.8,
            inference_engine_enable_sleep=True,
            async_engine=use_async_engine,
            max_num_batched_tokens=8192,
            max_num_seqs=1024,
            sampling_params=get_sampling_params_for_backend(
                "vllm",
                DictConfig(
                    {
                        "temperature": 1.0,
                        "top_p": 1.0,
                        "top_k": -1,
                        "max_generate_length": max_generate_length,
                        "min_p": 0.0,
                    }
                ),
            ),
            tokenizer=tokenizer,
        ),
        generator_config=generator_cfg,
    )

    await inference_engine_client.wake_up()

<<<<<<< HEAD
=======
    # Create a mock generator config
    generator_cfg = DictConfig(
        {
            "sampling_params": {"max_generate_length": max_generate_length},
            "max_input_length": max_input_length,
            "batched": batched,
            "max_turns": max_turns,
            "zero_reward_on_non_stop": False,
            "use_conversation_multi_turn": use_conversation_multi_turn,
            "apply_overlong_filtering": False,
        }
    )

>>>>>>> 825f2e82
    env_cfg = DictConfig(
        {
            "text2sql": {
                "db_path": os.path.expanduser("~/default/sql_data"),
            },
            "search": {
                "log_requests": True,
                "search_url": "http://127.0.0.1:8000/retrieve",
                "topk": 3,
                "timeout": 30,
            },
            "max_env_workers": max_env_workers,
        }
    )

    generator = SkyRLGymGenerator(
        generator_cfg=generator_cfg,
        skyrl_gym_cfg=env_cfg,
        inference_engine_client=inference_engine_client,
        tokenizer=tokenizer,
        model_name=model,
    )

    input_batch: GeneratorInput = get_test_generator_input(
        model=model,
        num_prompts=num_prompts,
        n_samples_per_prompt=n_samples_per_prompt,
        max_prompt_length=max_prompt_length,
        data_path=data_path,
        env_class=env_class,
    )

    with Timer(f"generate_responses_async_engine_{use_async_engine}"):
        generator_output = await generator.generate(input_batch)

    prompts_out = generator_output["prompt_token_ids"]
    outputs = [
        {
            "response": generator_output["response_ids"][i],
            "loss_mask": generator_output["loss_masks"][i],
        }
        for i in range(len(generator_output["response_ids"]))
    ]

    output_keys = [
        "prompt_token_ids",
        "response_ids",
        "rewards",
        "loss_masks",
        "stop_reasons",
        "rollout_metrics",
    ]
    for key in output_keys:
        assert key in generator_output, f"Key {key} not found in generator output"
    assert len(prompts_out) == len(outputs), "Mismatch between prompts and outputs"
    assert isinstance(prompts_out[0], list), "Prompts output should be a list"
    assert isinstance(prompts_out[0][0], int), "Prompts output should be a list of list of token ids"
    assert isinstance(outputs[0]["response"][0], int), "Prompts output should be a list of list of token ids"
    assert len(outputs) == num_prompts * n_samples_per_prompt, "Mismatch between number of outputs and expected outputs"
    for i in range(len(outputs)):
        response_length = len(outputs[i]["response"])
        # TODO (erictang000): make this more precise for multi-turn
        assert response_length <= max_generate_length + max_input_length, f"Output {i} exceeds max length"
        assert response_length == len(outputs[i]["loss_mask"]), f"Output {i} loss mask length mismatch"

    # TODO (tgriggs): Extend this test to compare the outputs to HF generation with temperature 0
    return generator_output


@pytest.mark.asyncio
@pytest.mark.parametrize(
    ("use_async_engine", "batched", "n_samples_per_prompt", "num_inference_engines", "tensor_parallel_size"),
    [
        (False, True, 5, 2, 1),
        (True, False, 5, 1, 2),
        # Add more combinations as needed
    ],
)
async def test_generator_single_turn_gsm8k(
    use_async_engine, batched, n_samples_per_prompt, num_inference_engines, tensor_parallel_size
):
    """
    Test the generator with a single turn of GSM8K
    """
    initialize_ray(get_test_actor_config())
    try:
        await run_generator_end_to_end(
            use_async_engine=use_async_engine,
            batched=batched,
            n_samples_per_prompt=n_samples_per_prompt,
            num_inference_engines=num_inference_engines,
            tensor_parallel_size=tensor_parallel_size,
        )
    finally:
        ray.shutdown()


@pytest.mark.asyncio
async def test_generator_multi_turn_text2sql():
    """
    Test the generator with multiple turns of text2sql
    """
    initialize_ray(get_test_actor_config())
    try:
        await run_generator_end_to_end(
            use_async_engine=True,
            batched=False,
            n_samples_per_prompt=5,
            num_inference_engines=2,
            tensor_parallel_size=4,
            model="Qwen/Qwen2.5-Coder-7B-Instruct",
            max_prompt_length=6000,
            max_input_length=29048,
            max_generate_length=3000,
            data_path=os.path.expanduser("~/data/sql/train.parquet"),
            env_class="text2sql",
            num_prompts=2,
            max_turns=6,
            use_conversation_multi_turn=False,
        )
    finally:
        ray.shutdown()


@pytest.mark.asyncio
async def test_generator_multi_turn_search():
    """
    Test the generator with multiple turns of search
    """
    initialize_ray(get_test_actor_config())
    try:
        await run_generator_end_to_end(
            use_async_engine=True,
            batched=False,
            n_samples_per_prompt=5,
            num_inference_engines=1,
            tensor_parallel_size=2,
            model="Qwen/Qwen2.5-3B-Instruct",
            max_prompt_length=2048,
            max_input_length=4096,
            max_generate_length=1000,
            data_path="/home/ray/data/searchR1/test.parquet",
            env_class="search",
            num_prompts=2,
            max_turns=2,
            use_conversation_multi_turn=False,
            max_env_workers=0,
        )
    finally:
        ray.shutdown()


@pytest.mark.asyncio
@pytest.mark.parametrize(
    "model_name", ["unsloth/Llama-3.2-1B-Instruct", "Qwen/Qwen2.5-0.5B-Instruct", "Qwen/Qwen3-0.6B"]
)
async def test_generator_formatting_use_conversation_multi_turn(model_name):
    """
    Test generator formatting when using conversation formatting for multi-turn
    """
    initialize_ray(get_test_actor_config())
    try:
        tokenizer = AutoTokenizer.from_pretrained(model_name)
        generator_output = await run_generator_end_to_end(
            use_async_engine=True,
            batched=False,
            n_samples_per_prompt=1,
            num_inference_engines=1,
            tensor_parallel_size=1,
            model=model_name,
            max_prompt_length=1000,
            max_input_length=3000,
            max_generate_length=500,
            env_class="test_env",
            num_prompts=2,
            max_turns=3,
            use_conversation_multi_turn=True,
        )

        for i, resp_ids in enumerate(generator_output["response_ids"]):
            loss_mask = generator_output["loss_masks"][i]
            prompt_token_ids = generator_output["prompt_token_ids"][i]
            masked_out_resp_ids = [resp_ids[j] for j in range(len(resp_ids)) if loss_mask[j] == 0]
            masked_in_resp_ids = [resp_ids[j] for j in range(len(resp_ids)) if loss_mask[j] == 1]

            masked_out_resp_str = tokenizer.decode(masked_out_resp_ids)
            masked_in_resp_str = tokenizer.decode(masked_in_resp_ids)

            assert "turn 1" in masked_out_resp_str, "turn 1 observation should be loss masked out"
            assert "turn 2" in masked_out_resp_str, "turn 2 observation should be loss masked out"
            assert (
                MODEL_TO_GENERATION_PROMPT[model_name] in masked_out_resp_str
                and MODEL_TO_GENERATION_PROMPT[model_name] not in masked_in_resp_str
            ), "generation prompts should be loss masked out"

            # count number of eos tokens in masked_in_resp_ids
            assert (
                sum(1 for _ in masked_in_resp_ids if _ == tokenizer.eos_token_id) == 3
            )  # 1 eos for each assistant response
            assert sum(1 for _ in resp_ids if _ == tokenizer.eos_token_id) == 5  # 2 user eos, 3 assistant eos
            if model_name == "Qwen/Qwen3-0.6B":
                assert (
                    sum(1 for _ in prompt_token_ids if _ == tokenizer.eos_token_id) == 1
                )  # 1 user eos (no system for Qwen3)
            else:
                assert sum(1 for _ in prompt_token_ids if _ == tokenizer.eos_token_id) == 2  # 1 system eos, 1 user eos
    finally:
        ray.shutdown()


@pytest.mark.asyncio
@pytest.mark.parametrize(
    "model_name", ["unsloth/Llama-3.2-1B-Instruct", "Qwen/Qwen2.5-0.5B-Instruct", "Qwen/Qwen3-0.6B"]
)
async def test_generator_formatting_no_use_conversation_multi_turn(model_name):
    """
    Test generator formatting when not using conversation formatting for multi-turn
    """
    initialize_ray(get_test_actor_config())
    try:
        tokenizer = AutoTokenizer.from_pretrained(model_name)
        generator_output = await run_generator_end_to_end(
            use_async_engine=True,
            batched=False,
            n_samples_per_prompt=1,
            num_inference_engines=1,
            tensor_parallel_size=1,
            model=model_name,
            max_prompt_length=1000,
            max_input_length=10000,
            max_generate_length=3000,
            env_class="test_env",
            num_prompts=2,
            max_turns=3,
            use_conversation_multi_turn=False,
        )

        for i, resp_ids in enumerate(generator_output["response_ids"]):
            loss_mask = generator_output["loss_masks"][i]
            prompt_token_ids = generator_output["prompt_token_ids"][i]
            masked_out_resp_ids = [resp_ids[j] for j in range(len(resp_ids)) if loss_mask[j] == 0]
            masked_in_resp_ids = [resp_ids[j] for j in range(len(resp_ids)) if loss_mask[j] == 1]

            prompt_str = tokenizer.decode(prompt_token_ids)
            resp_str = tokenizer.decode(resp_ids)
            masked_out_resp_str = tokenizer.decode(masked_out_resp_ids)
            masked_in_resp_str = tokenizer.decode(masked_in_resp_ids)

            assert "turn 1" in masked_out_resp_str, "turn 1 observation should be loss masked out"
            assert "turn 2" in masked_out_resp_str, "turn 2 observation should be loss masked out"
            assert (
                prompt_str.count(MODEL_TO_GENERATION_PROMPT[model_name])
                + resp_str.count(MODEL_TO_GENERATION_PROMPT[model_name])
                == 1
            ), "the single generation prompt should be included in the prompt"
            assert (
                MODEL_TO_GENERATION_PROMPT[model_name] in prompt_str
                and MODEL_TO_GENERATION_PROMPT[model_name] not in masked_in_resp_str
            ), "the single generation prompt should be included in the prompt"

            # count number of eos tokens in masked_in_resp_ids
            assert (
                sum(1 for _ in masked_in_resp_ids if _ == tokenizer.eos_token_id) == 1
            )  # 1 eos for each assistant response
            if model_name == "Qwen/Qwen3-0.6B":
                assert (
                    sum(1 for _ in prompt_token_ids if _ == tokenizer.eos_token_id) == 1
                )  # 1 user eos (no system for Qwen3)
            else:
                assert sum(1 for _ in prompt_token_ids if _ == tokenizer.eos_token_id) == 2  # 1 system eos, 1 user eos
    finally:
        ray.shutdown()<|MERGE_RESOLUTION|>--- conflicted
+++ resolved
@@ -131,8 +131,6 @@
 
     await inference_engine_client.wake_up()
 
-<<<<<<< HEAD
-=======
     # Create a mock generator config
     generator_cfg = DictConfig(
         {
@@ -146,7 +144,6 @@
         }
     )
 
->>>>>>> 825f2e82
     env_cfg = DictConfig(
         {
             "text2sql": {
