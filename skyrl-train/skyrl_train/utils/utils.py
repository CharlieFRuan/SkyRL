import os
import time

import ray
import torch
from loguru import logger
from omegaconf import DictConfig, OmegaConf
from ray.util.placement_group import placement_group, PlacementGroupSchedulingStrategy, PlacementGroup


class Timer:
    def __init__(self, message, update_dict=None):
        self.message = message
        self.update_dict = update_dict

    def __enter__(self):
        self.start_time = time.time()
        logger.opt(depth=1).info(f"Started: '{self.message}'")
        return self

    def __exit__(self, exc_type, exc_val, exc_tb):
        logger.opt(depth=1).info(f"Finished: '{self.message}', time cost: {time.time() - self.start_time:.2f}s")
        if self.update_dict is not None:
            self.update_dict[self.message] = self.update_dict.get(self.message, 0.0) + time.time() - self.start_time

    async def __aenter__(self):
        self.start_time = time.time()
        logger.opt(depth=1).info(f"Started: '{self.message}'")
        return self

    async def __aexit__(self, exc_type, exc_val, exc_tb):
        logger.opt(depth=1).info(f"Finished: '{self.message}', time cost: {time.time() - self.start_time:.2f}s")
        if self.update_dict is not None:
            self.update_dict[self.message] = self.update_dict.get(self.message, 0.0) + time.time() - self.start_time


def validate_batch_sizes(cfg: DictConfig):
    """
    Validate configured batch sizes.

    Explanation of how batching operates:
    1. Each prompt in train_batch_size creates `n_samples_per_prompt` total samples.
    2. During training, these samples are split across data parallel (DP) workers, making the effective per-GPU batch size: `train_batch_size * n_samples_per_prompt / dp_size`.
    3. Mini batches are similarly normalized to per-gpu mini batches with size: `mini_batch_size * n_samples_per_prompt / dp_size`.
    4. Per-gpu train batch size must be divisble by per-gpu mini batch size, otherwise the last mini batch will be incomplete.
    5. Per-gpu mini batch size must be divisible by per-gpu micro batch size, otherwise the last micro batch will be incomplete.
    """
    assert cfg.trainer.train_batch_size >= cfg.trainer.policy_mini_batch_size
    assert cfg.trainer.policy_mini_batch_size > 0, "policy_mini_batch_size must be greater than 0"
    if cfg.trainer.critic.model.path is not None:
        assert cfg.trainer.train_batch_size >= cfg.trainer.critic_mini_batch_size
        assert cfg.trainer.critic_mini_batch_size > 0, "critic_mini_batch_size must be greater than 0"
    assert cfg.trainer.micro_train_batch_size_per_gpu > 0, "micro_train_batch_size_per_gpu must be greater than 0"
    assert cfg.trainer.micro_forward_batch_size_per_gpu > 0, "micro_forward_batch_size_per_gpu must be greater than 0"

    # Validate policy mini batch size
    policy_world_size = cfg.trainer.placement.policy_num_nodes * cfg.trainer.placement.policy_num_gpus_per_node
    policy_dp_size = policy_world_size // cfg.trainer.policy.sequence_parallel_size
    assert (
        cfg.trainer.train_batch_size % cfg.trainer.policy_mini_batch_size == 0
    ), f"train_batch_size {cfg.trainer.train_batch_size} should be divisible by policy_mini_batch_size {cfg.trainer.policy_mini_batch_size}"
    policy_mini_batch_size_per_gpu = (
        cfg.trainer.policy_mini_batch_size * cfg.generator.n_samples_per_prompt // policy_dp_size
    )
    assert policy_mini_batch_size_per_gpu > 0, (
        f"Invalid policy_mini_batch_size_per_gpu: {policy_mini_batch_size_per_gpu}. "
        f"mini_batch_size={cfg.trainer.policy_mini_batch_size}, "
        f"n_samples_per_prompt={cfg.generator.n_samples_per_prompt}, "
        f"dp_size={policy_dp_size}"
    )
    assert (
        policy_mini_batch_size_per_gpu % cfg.trainer.micro_train_batch_size_per_gpu == 0
    ), f"normalized policy_mini_batch_size_per_gpu {policy_mini_batch_size_per_gpu} should be divisible by micro_train_batch_size_per_gpu {cfg.trainer.micro_train_batch_size_per_gpu}"
    assert (
        policy_mini_batch_size_per_gpu // cfg.trainer.micro_train_batch_size_per_gpu > 0
    ), f"normalized policy_mini_batch_size_per_gpu {policy_mini_batch_size_per_gpu} should be larger than micro_train_batch_size_per_gpu {cfg.trainer.micro_train_batch_size_per_gpu}"
    policy_train_batch_size_per_gpu = (
        cfg.trainer.train_batch_size * cfg.generator.n_samples_per_prompt // policy_dp_size
    )

    # `train_batch_size_per_gpu` should be divisible by `policy_mini_batch_size_per_gpu`
    assert (
        policy_train_batch_size_per_gpu % policy_mini_batch_size_per_gpu == 0
    ), f"normalized policy_train_batch_size_per_gpu (train_batch_size * n_samples_per_prompt // policy_dp_size) {policy_train_batch_size_per_gpu} should be divisible by policy_mini_batch_size_per_gpu (policy_mini_batch_size * n_samples_per_prompt // policy_dp_size) {policy_mini_batch_size_per_gpu}"

    # Validate critic mini batch size
    critic_world_size = cfg.trainer.placement.critic_num_nodes * cfg.trainer.placement.critic_num_gpus_per_node
    critic_dp_size = critic_world_size // cfg.trainer.critic.sequence_parallel_size

    if cfg.trainer.critic.model.path is not None:
        assert (
            cfg.trainer.train_batch_size % cfg.trainer.critic_mini_batch_size == 0
        ), f"train_batch_size {cfg.trainer.train_batch_size} should be divisible by critic_mini_batch_size {cfg.trainer.critic_mini_batch_size}"
        critic_mini_batch_size_per_gpu = (
            cfg.trainer.critic_mini_batch_size * cfg.generator.n_samples_per_prompt // critic_dp_size
        )
        assert critic_mini_batch_size_per_gpu > 0, (
            f"Invalid critic_mini_batch_size_per_gpu: {critic_mini_batch_size_per_gpu}. "
            f"mini_batch_size={cfg.trainer.critic_mini_batch_size}, "
            f"n_samples_per_prompt={cfg.generator.n_samples_per_prompt}, "
            f"dp_size={critic_dp_size}"
        )
        assert (
            critic_mini_batch_size_per_gpu % cfg.trainer.micro_train_batch_size_per_gpu == 0
        ), f"normalized critic_mini_batch_size_per_gpu {critic_mini_batch_size_per_gpu} should be divisible by micro_train_batch_size_per_gpu {cfg.trainer.micro_train_batch_size_per_gpu}"
        assert (
            critic_mini_batch_size_per_gpu // cfg.trainer.micro_train_batch_size_per_gpu > 0
        ), f"normalized critic_mini_batch_size_per_gpu {critic_mini_batch_size_per_gpu} should be larger than micro_train_batch_size_per_gpu {cfg.trainer.micro_train_batch_size_per_gpu}"
        critic_train_batch_size_per_gpu = (
            cfg.trainer.train_batch_size * cfg.generator.n_samples_per_prompt // critic_dp_size
        )
        assert (
            critic_train_batch_size_per_gpu % critic_mini_batch_size_per_gpu == 0
        ), f"normalized critic_train_batch_size_per_gpu (train_batch_size * n_samples_per_prompt // critic_dp_size) {critic_train_batch_size_per_gpu} should be divisible by critic_mini_batch_size_per_gpu (critic_mini_batch_size * n_samples_per_prompt // critic_dp_size) {critic_mini_batch_size_per_gpu}"


def validate_cfg(cfg: DictConfig):
    from .ppo_utils import AdvantageEstimatorRegistry, PolicyLossRegistry

    if cfg.generator.max_turns == 1:
        assert (
            cfg.generator.max_input_length == cfg.trainer.max_prompt_length
        ), "generator.max_input_length should be set equal to trainer.max_prompt_length for single-turn generation"
    else:
        assert (
            cfg.generator.max_input_length >= cfg.trainer.max_prompt_length
        ), "generator.max_input_length should be set greater than or equal to trainer.max_prompt_length for multi-turn generation"

    if not cfg.generator.run_engines_locally:
        assert cfg.generator.num_inference_engines == len(
            cfg.generator.remote_inference_engine_urls
        ), "num_inference_engines should be equal to the number of remote_inference_engine_urls"

    if not cfg.generator.async_engine and cfg.generator.backend == "vllm":
        assert (
            cfg.generator.batched
        ), "if we are using the offline vLLM engine, we need to put generator in batched mode for faster generation"

    assert (
        cfg.trainer.sequence_parallel_backend == "ulysses"
    ), f"only ulysses is supported as of now, got {cfg.trainer.sequence_parallel_backend}"

    # if advantage estimator is GAE, then critic path should be provided
    if cfg.trainer.algorithm.advantage_estimator == "gae":
        assert (
            cfg.trainer.critic.model.path
        ), "`trainer.critic.model.path` should be provided for PPO training, got `None`"

    assert not (
        cfg.trainer.algorithm.use_kl_in_reward and cfg.trainer.algorithm.use_kl_loss
    ), "use_kl_in_reward and use_kl_loss should be mutually exclusive"

    if cfg.trainer.strategy in ("fsdp", "fsdp2"):
        assert not (
            cfg.trainer.policy.fsdp_config.cpu_offload and cfg.trainer.strategy == "fsdp"
        ), "fwd pass cpu offloading is not supported for FSDP1 policy worker, use FSDP2 instead"
        assert not (
            cfg.trainer.critic.fsdp_config.cpu_offload and cfg.trainer.strategy == "fsdp"
        ), "fwd pass cpu offloading is not supported for FSDP1 critic worker, use FSDP2 instead"

    if cfg.trainer.strategy == "deepspeed":
        assert (
            cfg.trainer.policy.deepspeed_config.zero_optimization.stage == 3
        ), "only deepspeed stage 3 is currently supported!"

    validate_batch_sizes(cfg)

    # tracker
    if cfg.trainer.logger == "wandb":
        assert os.environ.get("WANDB_API_KEY"), "`WANDB_API_KEY` is required for `wandb` logger"

    if cfg.trainer.max_ckpts_to_keep == 0:
        raise ValueError(
            "`max_ckpts_to_keep` must be greater than 0 to keep the last N checkpoints or negative to keep all checkpoints"
        )

    # resolve override_existing_update_group
    if cfg.generator.override_existing_update_group == "auto":
        if cfg.generator.backend == "vllm" and not cfg.generator.run_engines_locally:
            # remote engines can be launched separately so we `enable` by default
            cfg.generator.override_existing_update_group = "enable"
        else:
            # for local engines or sglang, we disable
            cfg.generator.override_existing_update_group = "disable"

    assert (
        cfg.trainer.algorithm.policy_loss_type in PolicyLossRegistry.list_available()
    ), f"invalid policy_loss_type: {cfg.trainer.algorithm.policy_loss_type}. Must be one of {PolicyLossRegistry.list_available()}"

    assert (
        cfg.trainer.algorithm.advantage_estimator in AdvantageEstimatorRegistry.list_available()
    ), f"invalid advantage_estimator: {cfg.trainer.algorithm.advantage_estimator}. Must be one of {AdvantageEstimatorRegistry.list_available()}"

    assert cfg.trainer.algorithm.loss_reduction in (
        "token_mean",
        "sequence_mean",
        "seq_mean_token_sum_norm",
    ), f"invalid loss_reduction: {cfg.trainer.algorithm.loss_reduction}. Must be one of `['token_mean', 'sequence_mean', 'seq_mean_token_sum_norm']`"

    # add field to algorithm config needed for loss functions
    # create a new config to make it modifiable
    algorithm_config = OmegaConf.create(cfg.trainer.algorithm)
    # NOTE (erictang000): this is the max sequence length including the prompt, since max response length
    # per batch can be variable based on the prompt length. This is used to normalize the loss for
    # seq_mean_token_sum_norm loss reduction. Potentially revisit this if we update to use a
    # fixed max response budget.
    algorithm_config.max_seq_len = cfg.generator.max_input_length + cfg.generator.sampling_params.max_generate_length

    # TODO (erictang000): remove these after deprecation period
    if algorithm_config.use_abs_kl:
        logger.warning("`use_abs_kl` will be deprecated, overriding to use `kl_estimator_type='abs'` instead")
        algorithm_config.kl_estimator_type = "abs"
    elif algorithm_config.use_kl_estimator_k3:
        logger.warning("`use_kl_estimator_k3` will be deprecated, overriding to use `kl_estimator_type='k3'` instead")
        algorithm_config.kl_estimator_type = "k3"
    cfg.trainer.algorithm = algorithm_config

    # TODO: fix once we support these features with SGLang
    if cfg.generator.backend == "sglang" and cfg.generator.run_engines_locally:
        assert cfg.generator.inference_engine_tensor_parallel_size == 1, (
            "As of now, We do not support tensor parallel inference engine with SGLang when running engines locally. "
            "Please set `inference_engine_tensor_parallel_size` to 1."
        )

    if cfg.trainer.strategy == "deepspeed" and not (
        cfg.trainer.policy.optimizer_config.offload_after_step
        and cfg.trainer.critic.optimizer_config.offload_after_step
    ):
        raise ValueError(
            "`offload_after_step=False` is not supported for DeepSpeed, please set `offload_after_step` to `true` for both policy and critic"
        )

    if cfg.generator.backend == "sglang" and not cfg.generator.use_conversation_multi_turn:
        raise NotImplementedError("`use_conversation_multi_turn=False` is not supported for SGLang backend")

<<<<<<< HEAD
    if cfg.generator.use_http_server_inference_engine_client and not cfg.generator.async_engine:
        raise ValueError(
            "In your config, generator.async_engine must be True when " "using http server inference engine client."
        )
=======
    if cfg.trainer.algorithm.use_tis:
        if cfg.trainer.algorithm.tis_imp_ratio_cap <= 0:
            raise ValueError(
                f"If `trainer.algorithm.use_tis` is `True` then `cfg.trainer.algorithm.tis_imp_ratio_cap` should be > 0, got {cfg.trainer.algorithm.tis_imp_ratio_cap }"
            )
        if cfg.generator.sampling_params.logprobs is None:
            logger.warning(
                "`generator.sampling_params.logprobs` is `None` but `trainer.algorithm.use_tis` is `True`. Setting `logprobs` to `True`."
            )
            # just set to 0 for better user exp
            cfg.generator.sampling_params.logprobs = 0

        if cfg.generator.backend == "sglang":
            raise NotImplementedError("`trainer.algorithm.use_tis` doesn't support Sglang backend, please use vLLM")

        if not cfg.generator.batched:
            raise ValueError(
                "Gneration with `trainer.algorithm.use_tis` needs to be batched with only single turn generation"
            )

    if cfg.generator.sampling_params.logprobs is not None:
        assert isinstance(cfg.generator.sampling_params.logprobs, int)

        if cfg.generator.sampling_params.logprobs > 0:
            raise ValueError(
                f"`logprobs` if set should be 0 i.e only for the chosen token, got {cfg.generator.sampling_params.logprobs}"
            )
        if not cfg.generator.batched:
            raise NotImplementedError(
                "Async generation with `generator.batched=false` doesn't support `sampling_params.logprobs`"
            )

        if not cfg.generator.run_engines_locally:
            raise NotImplementedError("Remote inference mode doesn't support `sampling_params.logprobs`")
>>>>>>> 825f2e82


@ray.remote
def get_all_env_variables():
    import os

    return os.environ


def ray_noset_visible_devices(env_vars=os.environ):
    # Refer to
    # https://github.com/ray-project/ray/blob/161849364a784442cc659fb9780f1a6adee85fce/python/ray/_private/accelerators/nvidia_gpu.py#L95-L96
    # https://github.com/ray-project/ray/blob/161849364a784442cc659fb9780f1a6adee85fce/python/ray/_private/accelerators/amd_gpu.py#L102-L103
    # https://github.com/ray-project/ray/blob/3b9e729f6a669ffd85190f901f5e262af79771b0/python/ray/_private/accelerators/amd_gpu.py#L114-L115
    # https://github.com/ray-project/ray/blob/161849364a784442cc659fb9780f1a6adee85fce/python/ray/_private/accelerators/npu.py#L94-L95
    # https://github.com/ray-project/ray/blob/161849364a784442cc659fb9780f1a6adee85fce/python/ray/_private/accelerators/hpu.py#L116-L117
    # https://github.com/ray-project/ray/blob/161849364a784442cc659fb9780f1a6adee85fce/python/ray/_private/accelerators/neuron.py#L108-L109
    # https://github.com/ray-project/ray/blob/161849364a784442cc659fb9780f1a6adee85fce/python/ray/_private/accelerators/tpu.py#L171-L172
    # https://github.com/ray-project/ray/blob/161849364a784442cc659fb9780f1a6adee85fce/python/ray/_private/accelerators/intel_gpu.py#L97-L98
    NOSET_VISIBLE_DEVICES_ENV_VARS_LIST = [
        "RAY_EXPERIMENTAL_NOSET_CUDA_VISIBLE_DEVICES",
        "RAY_EXPERIMENTAL_NOSET_ROCR_VISIBLE_DEVICES",
        "RAY_EXPERIMENTAL_NOSET_HIP_VISIBLE_DEVICES",
        "RAY_EXPERIMENTAL_NOSET_ASCEND_RT_VISIBLE_DEVICES",
        "RAY_EXPERIMENTAL_NOSET_HABANA_VISIBLE_MODULES",
        "RAY_EXPERIMENTAL_NOSET_NEURON_RT_VISIBLE_CORES",
        "RAY_EXPERIMENTAL_NOSET_TPU_VISIBLE_CHIPS",
        "RAY_EXPERIMENTAL_NOSET_ONEAPI_DEVICE_SELECTOR",
    ]
    return any(env_vars.get(env_var) for env_var in NOSET_VISIBLE_DEVICES_ENV_VARS_LIST)


def get_physical_gpu_id():
    import torch

    device = torch.cuda.current_device()
    props = torch.cuda.get_device_properties(device)
    return str(props.uuid)


def prepare_runtime_environment(cfg: DictConfig) -> dict[str, str]:
    """
    Prepare environment variables for Ray runtime environment.

    Args:
        cfg: Training config

    Returns:
        Dict[str, str]: Environment variables to be used in Ray runtime environment
    """
    # TODO(sumanthrh): introduce a debug mode and add debugging flags like `CUDA_LAUNCH_BLOCKING` here
    env_vars = {}

    # NOTE (charlie): See https://github.com/vllm-project/vllm/blob/c6b0a7d3ba03ca414be1174e9bd86a97191b7090/vllm/worker/worker_base.py#L445
    # and https://docs.vllm.ai/en/v0.9.2/usage/troubleshooting.html?h=nccl_cumem_enable#known-issues
    # Same for SGLang as we set `NCCL_CUMEM_ENABLE` to 0 in `sglang_engine.py`'s _patched_set_envs_and_config
    if cfg.generator.weight_sync_backend == "nccl":
        env_vars["NCCL_CUMEM_ENABLE"] = "0"

    if cfg.generator.backend == "vllm":
        # NOTE (sumanthrh): In vllm >= 0.9.0, we need to explicitly allow for serialization via pickle for collective RPCs.
        # During weight transfer, we use IPC handles, which contains a `function` object and requires pickling.
        env_vars["VLLM_ALLOW_INSECURE_SERIALIZATION"] = "1"

        # NOTE (sumanthrh): In vLLM >= 0.9.0, we've observed compilatiion failures with torch compile. removing the compilation directory and trying
        # again does not fix the issue. Temporarily we disable compilation cache, which seems to fix the issue.
        # This should not have any effect on performance - compilation will still happen, it's just not cached
        # TODO (sumanthrh): remove this once vLLM fixes the issue
        env_vars["VLLM_DISABLE_COMPILE_CACHE"] = "1"

        if not os.environ.get("VLLM_USE_V1", False):
            logger.info(
                "`VLLM_USE_V1` is not specified, setting `VLLM_USE_V1` to 1. To override, set `VLLM_USE_V1` explicitly"
            )
            env_vars["VLLM_USE_V1"] = "1"
            env_vars["VLLM_ENABLE_V1_MULTIPROCESSING"] = "0"

    # Use max of available GPU counts, defaulting to 1 if none found
    gpu_counts = []
    if hasattr(cfg.generator, "inference_engine_tensor_parallel_size"):
        gpu_counts.append(cfg.generator.inference_engine_tensor_parallel_size)
    if hasattr(cfg, "trainer") and hasattr(cfg.trainer, "placement"):
        placement = cfg.trainer.placement
        gpu_counts.extend(
            [
                placement.policy_num_gpus_per_node,
                placement.critic_num_gpus_per_node,
                placement.ref_num_gpus_per_node,
                placement.reward_num_gpus_per_node,
            ]
        )
    max_num_gpus_per_node = max(gpu_counts) if gpu_counts else 1
    if not peer_access_supported(max_num_gpus_per_node=max_num_gpus_per_node):
        logger.info("Peer access is not supported on this node type, disabling NCCL P2P and SHM")
        env_vars["NCCL_P2P_DISABLE"] = "1"
        env_vars["NCCL_SHM_DISABLE"] = "1"

    # TODO: this can be removed if we standardize on env files.
    # But it's helpful for a quickstart
    if os.environ.get("WANDB_API_KEY"):
        logger.info("Exporting wandb api key to ray runtime env")
        env_vars["WANDB_API_KEY"] = os.environ["WANDB_API_KEY"]

    if os.environ.get("MLFLOW_TRACKING_URI"):
        logger.info("Exporting mlflow tracking uri to ray runtime env")
        env_vars["MLFLOW_TRACKING_URI"] = os.environ["MLFLOW_TRACKING_URI"]

    if os.environ.get("MLFLOW_TRACKING_TOKEN"):
        logger.info("Exporting mlflow tracking token to ray runtime env")
        env_vars["MLFLOW_TRACKING_TOKEN"] = os.environ["MLFLOW_TRACKING_TOKEN"]

    if os.environ.get("SKYRL_LD_LIBRARY_PATH_EXPORT"):
        # export `LD_LIBRARY_PATH` to ray runtime env.
        # For some reason the `LD_LIBRARY_PATH` is not exported to the worker with .env file.
        logger.info(f"Exporting `LD_LIBRARY_PATH` to ray runtime env: {os.environ['LD_LIBRARY_PATH']}")
        env_vars["LD_LIBRARY_PATH"] = os.environ["LD_LIBRARY_PATH"]

    return env_vars


def initialize_ray(cfg: DictConfig):
    """
    Initialize Ray cluster with prepared runtime environment.

    Args:
        cfg: Training config
    """
    from .ppo_utils import (
        sync_registries,
    )

    env_vars = prepare_runtime_environment(cfg)
    ray.init(runtime_env={"env_vars": env_vars})

    # create the named ray actors for the registries to make available to all workers
    sync_registries()


def get_ray_pg_ready_with_timeout(pg: PlacementGroup, timeout: int = 60):
    try:
        ray.get(pg.ready(), timeout=timeout)
    except Exception as e:
        # Extract resource demands from the placement group
        bundles = pg.bundle_specs
        total_gpus = sum(bundle.get("GPU", 0) for bundle in bundles)
        total_cpus = sum(bundle.get("CPU", 0) for bundle in bundles)

        raise RuntimeError(
            f"Failed to create placement group with {len(bundles)} bundles "
            f"(requiring {total_gpus} GPUs, {total_cpus} CPUs total) in {timeout} seconds. "
            f"This might indicate insufficient GPU resources.\n"
            f"Error: {e}"
        )


# NOTE (sumanthrh): For SGLang, the string representations here should also match those used by (and supported by) SGLang.
# This is because we do not control the update weight implementation with SGLang backend.
# With VLLM, we use a custom Worker extension to have a custom update weight implementation.
def torch_dtype_to_str(dtype: torch.dtype) -> str:
    if dtype == torch.bfloat16:
        return "bfloat16"
    elif dtype == torch.float16:
        return "float16"
    elif dtype == torch.float32:
        return "float32"
    else:
        return str(dtype)


def str_to_torch_dtype(dtype: str) -> torch.dtype:
    if dtype == "bfloat16":
        return torch.bfloat16
    elif dtype == "float16":
        return torch.float16
    elif dtype == "float32":
        return torch.float32
    else:
        return torch.dtype(dtype)


def format_gib(mem_bytes: int) -> str:
    return f"{mem_bytes / (1024 ** 3):.2f} GiB"


def print_mem(tag: str, mem: dict):
    print(
        f"{tag} - Allocated: {format_gib(mem['allocated'])}, "
        f"Reserved: {format_gib(mem['reserved'])}, "
        f"Free: {format_gib(mem['free'])}, "
        f"Total: {format_gib(mem['total'])}"
    )


def run_p2p_access_check():
    device_count = torch.cuda.device_count()
    if device_count < 2:
        return False

    # Check P2P access between all GPU pairs
    for i in range(device_count):
        for j in range(device_count):
            if i != j:
                # This checks if device i can access device j's memory
                can_access = torch.cuda.can_device_access_peer(i, j)
                if not can_access:
                    return False

    return True


def peer_access_supported(max_num_gpus_per_node: int):
    # whatever the max num gpus per node is, we can check p2p access if there are at least 2 GPUs
    # if max is 1, p2p access is not supported
    if max_num_gpus_per_node <= 1:
        return False

    if not torch.cuda.is_available():
        # we are on cpu head node, so we need to check P2P access on a node with 2 GPUs
        ray.init()
        pg = ray.get(placement_group([{"CPU": 1, "GPU": 2}], strategy="PACK").ready(), timeout=120)
        result = ray.get(
            ray.remote(num_gpus=2, scheduling_strategy=PlacementGroupSchedulingStrategy(pg))(
                run_p2p_access_check
            ).remote()
        )
        ray.shutdown()
        return result
    else:
        return run_p2p_access_check()<|MERGE_RESOLUTION|>--- conflicted
+++ resolved
@@ -233,12 +233,10 @@
     if cfg.generator.backend == "sglang" and not cfg.generator.use_conversation_multi_turn:
         raise NotImplementedError("`use_conversation_multi_turn=False` is not supported for SGLang backend")
 
-<<<<<<< HEAD
     if cfg.generator.use_http_server_inference_engine_client and not cfg.generator.async_engine:
         raise ValueError(
             "In your config, generator.async_engine must be True when " "using http server inference engine client."
         )
-=======
     if cfg.trainer.algorithm.use_tis:
         if cfg.trainer.algorithm.tis_imp_ratio_cap <= 0:
             raise ValueError(
@@ -273,7 +271,6 @@
 
         if not cfg.generator.run_engines_locally:
             raise NotImplementedError("Remote inference mode doesn't support `sampling_params.logprobs`")
->>>>>>> 825f2e82
 
 
 @ray.remote
